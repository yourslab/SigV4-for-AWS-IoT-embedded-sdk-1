--- conflicted
+++ resolved
@@ -1202,7 +1202,6 @@
                                     bool encodeSlash,
                                     bool doubleEncodeEquals )
     {
-        const char * pUriLoc = NULL;
         size_t uriIndex = 0U, bytesConsumed = 0U;
         size_t bufferLen = 0U;
         SigV4Status_t returnStatus = SigV4Success;
@@ -1212,12 +1211,11 @@
         assert( canonicalURILen != NULL );
         assert( *canonicalURILen > 0U );
 
-        pUriLoc = pUri;
         bufferLen = *canonicalURILen;
 
-        while( ( uriIndex++ < uriLen ) && ( bytesConsumed < bufferLen ) && ( returnStatus == SigV4Success ) )
-        {
-            if( doubleEncodeEquals && ( *pUriLoc == '=' ) )
+        for( ; ( uriIndex < uriLen ) && ( returnStatus == SigV4Success ); uriIndex++ )
+        {
+            if( doubleEncodeEquals && ( pUri[ uriIndex ] == '=' ) )
             {
                 if( ( bufferLen - bytesConsumed ) < URI_DOUBLE_ENCODED_EQUALS_CHAR_SIZE )
                 {
@@ -1230,14 +1228,13 @@
                     bytesConsumed += writeDoubleEncodedEquals( pCanonicalURI + bytesConsumed, bufferLen - bytesConsumed );
                 }
             }
-            else if( isAllowedChar( *pUriLoc, encodeSlash ) )
-            {
-<<<<<<< HEAD
+            else if( isAllowedChar( pUri[ uriIndex ], encodeSlash ) )
+            {
                 /* If the output buffer has space, add the character as-is in URI encoding as it
                  * is neither a special character nor an '=' character requiring double encoding. */
                 if( bytesConsumed < bufferLen )
                 {
-                    pCanonicalURI[ bytesConsumed ] = *pUriLoc;
+                    pCanonicalURI[ bytesConsumed ] = pUri[ uriIndex ];
                     ++bytesConsumed;
                 }
                 else
@@ -1245,10 +1242,6 @@
                     returnStatus = SigV4InsufficientMemory;
                     LogError( ( "Failed to encode URI in buffer due to insufficient memory" ) );
                 }
-=======
-                pCanonicalURI[ bytesConsumed ] = *pUriLoc;
-                ++bytesConsumed;
->>>>>>> c27dfec6
             }
             else
             {
@@ -1260,27 +1253,11 @@
                 }
                 else
                 {
-                    bytesConsumed += writeHexCodeOfChar( pCanonicalURI + bytesConsumed, bufferLen - bytesConsumed, *pUriLoc );
+                    bytesConsumed += writeHexCodeOfChar( pCanonicalURI + bytesConsumed, bufferLen - bytesConsumed, pUri[ uriIndex - 1U ] );
                 }
             }
-
-            pUriLoc++;
-        }
-
-<<<<<<< HEAD
-=======
-        /* Check whether the loop terminated due to insufficient memory detected in condition expression
-         * "bytesConsumed < bufferLen". This expression is evaluated after there is more data to write
-         * URI encoded buffer. In that case, if the expression evaluates to false, it represents that
-         * the output buffer has been completely utilized even when there is more characters remaining
-         * to be encoded. */
-        if( ( returnStatus == SigV4Success ) && ( uriIndex != ( uriLen + 1U ) ) )
-        {
-            returnStatus = SigV4InsufficientMemory;
-            LogError( ( "Failed to encode URI in buffer due to insufficient memory" ) );
-        }
-
->>>>>>> c27dfec6
+        }
+
         if( returnStatus == SigV4Success )
         {
             /* Set the output parameter of the number of URI encoded bytes written
@@ -1989,21 +1966,12 @@
         returnStatus = SigV4InvalidParameter;
     }
     else if( ( pParams->pCredentials->pAccessKeyId == NULL ) || ( pParams->pCredentials->accessKeyIdLen == 0U ) )
-<<<<<<< HEAD
     {
         LogError( ( "Parameter check failed: Access Key ID data is invalid." ) );
         returnStatus = SigV4InvalidParameter;
     }
     else if( ( pParams->pCredentials->pSecretAccessKey == NULL ) || ( pParams->pCredentials->secretAccessKeyLen == 0U ) )
     {
-=======
-    {
-        LogError( ( "Parameter check failed: Access Key ID data is invalid." ) );
-        returnStatus = SigV4InvalidParameter;
-    }
-    else if( ( pParams->pCredentials->pSecretAccessKey == NULL ) || ( pParams->pCredentials->secretAccessKeyLen == 0U ) )
-    {
->>>>>>> c27dfec6
         LogError( ( "Parameter check failed: Secret Access Key data is invalid." ) );
         returnStatus = SigV4InvalidParameter;
     }
