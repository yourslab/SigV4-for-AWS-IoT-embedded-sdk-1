--- conflicted
+++ resolved
@@ -1715,7 +1715,6 @@
 
         if( sigV4Status == SigV4Success )
         {
-<<<<<<< HEAD
             if( FLAG_IS_SET( flags, SIGV4_HTTP_HEADERS_ARE_CANONICAL_FLAG ) )
             {
                 /* Headers are already canonicalized, so just write it to the buffer as is. */
@@ -1726,11 +1725,7 @@
             else
             {
                 /* Sorting headers based on keys. */
-                qsort( canonicalRequest->pHeadersLoc, noOfHeaders, sizeof( SigV4KeyValuePair_t ), cmpHeaderField );
-=======
-            /* Sorting headers based on keys. */
-            quickSort( canonicalRequest->pHeadersLoc, noOfHeaders, sizeof( SigV4KeyValuePair_t ), cmpHeaderField );
->>>>>>> 8e45468e
+                quickSort( canonicalRequest->pHeadersLoc, noOfHeaders, sizeof( SigV4KeyValuePair_t ), cmpHeaderField );
 
                 /* If the headers are canonicalized, we will copy them directly into the buffer as they do not
                  * need processing, else we need to call the following function. */
